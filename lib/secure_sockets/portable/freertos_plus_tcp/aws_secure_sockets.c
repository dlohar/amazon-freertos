/*
 * Amazon FreeRTOS Secure Sockets for FreeRTOS+TCP V1.1.5
 * Copyright (C) 2018 Amazon.com, Inc. or its affiliates.  All Rights Reserved.
 *
 * Permission is hereby granted, free of charge, to any person obtaining a copy of
 * this software and associated documentation files (the "Software"), to deal in
 * the Software without restriction, including without limitation the rights to
 * use, copy, modify, merge, publish, distribute, sublicense, and/or sell copies of
 * the Software, and to permit persons to whom the Software is furnished to do so,
 * subject to the following conditions:
 *
 * The above copyright notice and this permission notice shall be included in all
 * copies or substantial portions of the Software.
 *
 * THE SOFTWARE IS PROVIDED "AS IS", WITHOUT WARRANTY OF ANY KIND, EXPRESS OR
 * IMPLIED, INCLUDING BUT NOT LIMITED TO THE WARRANTIES OF MERCHANTABILITY, FITNESS
 * FOR A PARTICULAR PURPOSE AND NONINFRINGEMENT. IN NO EVENT SHALL THE AUTHORS OR
 * COPYRIGHT HOLDERS BE LIABLE FOR ANY CLAIM, DAMAGES OR OTHER LIABILITY, WHETHER
 * IN AN ACTION OF CONTRACT, TORT OR OTHERWISE, ARISING FROM, OUT OF OR IN
 * CONNECTION WITH THE SOFTWARE OR THE USE OR OTHER DEALINGS IN THE SOFTWARE.
 *
 * http://aws.amazon.com/freertos
 * http://www.FreeRTOS.org
 */

/* FreeRTOS includes. */
#include "FreeRTOS.h"
#include "FreeRTOSIPConfig.h"
#include "list.h"
#include "semphr.h"
#include "FreeRTOS_IP.h"
#include "FreeRTOS_Sockets.h"
#include "aws_secure_sockets.h"
#include "aws_tls.h"
#include "task.h"
#include "aws_pkcs11.h"
#include "aws_crypto.h"

/* Internal context structure. */
typedef struct SSOCKETContext
{
    Socket_t xSocket;
    char * pcDestination;
    void * pvTLSContext;
    BaseType_t xRequireTLS;
    BaseType_t xSendFlags;
    BaseType_t xRecvFlags;
    char * pcServerCertificate;
    uint32_t ulServerCertificateLength;
    char ** ppcAlpnProtocols;
    uint32_t ulAlpnProtocolsCount;
    BaseType_t xConnectAttempted;
} SSOCKETContext_t, * SSOCKETContextPtr_t;

/*
 * Helper routines.
 */

/*
 * @brief Network send callback.
 */
static BaseType_t prvNetworkSend( void * pvContext,
                                  const unsigned char * pucData,
                                  size_t xDataLength )
{
    SSOCKETContextPtr_t pxContext = ( SSOCKETContextPtr_t ) pvContext; /*lint !e9087 cast used for portability. */

    return FreeRTOS_send( pxContext->xSocket, pucData, xDataLength, pxContext->xSendFlags );
}
/*-----------------------------------------------------------*/

/*
 * @brief Network receive callback.
 */
static BaseType_t prvNetworkRecv( void * pvContext,
                                  unsigned char * pucReceiveBuffer,
                                  size_t xReceiveLength )
{
    SSOCKETContextPtr_t pxContext = ( SSOCKETContextPtr_t ) pvContext; /*lint !e9087 cast used for portability. */

    return FreeRTOS_recv( pxContext->xSocket, pucReceiveBuffer, xReceiveLength, pxContext->xRecvFlags );
}
/*-----------------------------------------------------------*/

/*
 * Interface routines.
 */

int32_t SOCKETS_Close( Socket_t xSocket )
{
    SSOCKETContextPtr_t pxContext = ( SSOCKETContextPtr_t ) xSocket; /*lint !e9087 cast used for portability. */
    uint32_t ulProtocol;
    int32_t lReturn;

    if( ( xSocket != SOCKETS_INVALID_SOCKET ) && ( NULL != pxContext ) )
    {
        /* Clean-up destination string. */
        if( NULL != pxContext->pcDestination )
        {
            vPortFree( pxContext->pcDestination );
        }

        /* Clean-up server certificate. */
        if( NULL != pxContext->pcServerCertificate )
        {
            vPortFree( pxContext->pcServerCertificate );
        }

        /* Clean-up application protocol array. */
        if( NULL != pxContext->ppcAlpnProtocols )
        {
            for( ulProtocol = 0;
                 ulProtocol < pxContext->ulAlpnProtocolsCount;
                 ulProtocol++ )
            {
                if( NULL != pxContext->ppcAlpnProtocols[ ulProtocol ] )
                {
                    vPortFree( pxContext->ppcAlpnProtocols[ ulProtocol ] );
                }
            }

            vPortFree( pxContext->ppcAlpnProtocols );
        }

        /* Clean-up TLS context. */
        if( pdTRUE == pxContext->xRequireTLS )
        {
            TLS_Cleanup( pxContext->pvTLSContext );
        }

        /* Close the underlying socket handle. */
        ( void ) FreeRTOS_closesocket( pxContext->xSocket );

        /* Free the context. */
        vPortFree( pxContext );
        lReturn = SOCKETS_ERROR_NONE;
    }
    else
    {
        lReturn = SOCKETS_EINVAL;
    }

    return lReturn;
}
/*-----------------------------------------------------------*/

int32_t SOCKETS_Connect( Socket_t xSocket,
                         SocketsSockaddr_t * pxAddress,
                         Socklen_t xAddressLength )
{
    int32_t lStatus = SOCKETS_ERROR_NONE;
    SSOCKETContextPtr_t pxContext = ( SSOCKETContextPtr_t ) xSocket; /*lint !e9087 cast used for portability. */
    TLSParams_t xTLSParams = { 0 };
    struct freertos_sockaddr xTempAddress = { 0 };

    if( ( pxContext != SOCKETS_INVALID_SOCKET ) && ( pxAddress != NULL ) )
    {
        /* A connection was attempted. If this function fails, then the socket is invalid and the user
         * must call SOCKETS_Close(), on this socket, and SOCKETS_Socket() to get a new socket. */
        pxContext->xConnectAttempted = pdTRUE;

        /* Connect the wrapped socket. */
        xTempAddress.sin_addr = pxAddress->ulAddress;
        xTempAddress.sin_family = pxAddress->ucSocketDomain;
        xTempAddress.sin_len = ( uint8_t ) sizeof( xTempAddress );
        xTempAddress.sin_port = pxAddress->usPort;
        lStatus = FreeRTOS_connect( pxContext->xSocket, &xTempAddress, xAddressLength );

        /* Negotiate TLS if requested. */
        if( ( SOCKETS_ERROR_NONE == lStatus ) && ( pdTRUE == pxContext->xRequireTLS ) )
        {
            xTLSParams.ulSize = sizeof( xTLSParams );
            xTLSParams.pcDestination = pxContext->pcDestination;
            xTLSParams.pcServerCertificate = pxContext->pcServerCertificate;
            xTLSParams.ulServerCertificateLength = pxContext->ulServerCertificateLength;
            xTLSParams.ppcAlpnProtocols = ( const char ** ) pxContext->ppcAlpnProtocols;
            xTLSParams.ulAlpnProtocolsCount = pxContext->ulAlpnProtocolsCount;
            xTLSParams.pvCallerContext = pxContext;
            xTLSParams.pxNetworkRecv = prvNetworkRecv;
            xTLSParams.pxNetworkSend = prvNetworkSend;
            lStatus = TLS_Init( &pxContext->pvTLSContext, &xTLSParams );

            if( SOCKETS_ERROR_NONE == lStatus )
            {
                lStatus = TLS_Connect( pxContext->pvTLSContext );

                if( lStatus < 0 )
                {
                    lStatus = SOCKETS_TLS_HANDSHAKE_ERROR;
                }
            }
        }
    }
    else
    {
        lStatus = SOCKETS_SOCKET_ERROR;
    }

    return lStatus;
}
/*-----------------------------------------------------------*/

uint32_t SOCKETS_GetHostByName( const char * pcHostName )
{
    return FreeRTOS_gethostbyname( pcHostName );
}
/*-----------------------------------------------------------*/

int32_t SOCKETS_Recv( Socket_t xSocket,
                      void * pvBuffer,
                      size_t xBufferLength,
                      uint32_t ulFlags )
{
    int32_t lStatus = SOCKETS_SOCKET_ERROR;
    SSOCKETContextPtr_t pxContext = ( SSOCKETContextPtr_t ) xSocket; /*lint !e9087 cast used for portability. */

    if( ( xSocket != SOCKETS_INVALID_SOCKET ) &&
        ( pvBuffer != NULL ) )
    {
        pxContext->xRecvFlags = ( BaseType_t ) ulFlags;

        if( pdTRUE == pxContext->xRequireTLS )
        {
            /* Receive through TLS pipe, if negotiated. */
            lStatus = TLS_Recv( pxContext->pvTLSContext, pvBuffer, xBufferLength );
        }
        else
        {
            /* Receive unencrypted. */
            lStatus = prvNetworkRecv( pxContext, pvBuffer, xBufferLength );
        }
    }
    else
    {
        lStatus = SOCKETS_EINVAL;
    }

    return lStatus;
}
/*-----------------------------------------------------------*/

int32_t SOCKETS_Send( Socket_t xSocket,
                      const void * pvBuffer,
                      size_t xDataLength,
                      uint32_t ulFlags )
{
    int32_t lStatus = SOCKETS_SOCKET_ERROR;
    SSOCKETContextPtr_t pxContext = ( SSOCKETContextPtr_t ) xSocket; /*lint !e9087 cast used for portability. */

    if( ( xSocket != SOCKETS_INVALID_SOCKET ) &&
        ( pvBuffer != NULL ) )
    {
        pxContext->xSendFlags = ( BaseType_t ) ulFlags;

        if( pdTRUE == pxContext->xRequireTLS )
        {
            /* Send through TLS pipe, if negotiated. */
            lStatus = TLS_Send( pxContext->pvTLSContext, pvBuffer, xDataLength );
        }
        else
        {
            /* Send unencrypted. */
            lStatus = prvNetworkSend( pxContext, pvBuffer, xDataLength );
        }
    }
    else
    {
        lStatus = SOCKETS_EINVAL;
    }

    return lStatus;
}
/*-----------------------------------------------------------*/

int32_t SOCKETS_SetSockOpt( Socket_t xSocket,
                            int32_t lLevel,
                            int32_t lOptionName,
                            const void * pvOptionValue,
                            size_t xOptionLength )
{
    int32_t lStatus = SOCKETS_ERROR_NONE;
    TickType_t xTimeout;
    SSOCKETContextPtr_t pxContext = ( SSOCKETContextPtr_t ) xSocket; /*lint !e9087 cast used for portability. */
    char ** ppcAlpnIn = ( char ** ) pvOptionValue;
    size_t xLength = 0;
    uint32_t ulProtocol;

    if( ( xSocket != SOCKETS_INVALID_SOCKET ) && ( xSocket != NULL ) )
    {
        switch( lOptionName )
        {
            case SOCKETS_SO_SERVER_NAME_INDICATION:

                /* Do not set the SNI options if the socket is possibly already connected. */
                if( pxContext->xConnectAttempted == pdTRUE )
                {
                    lStatus = SOCKETS_EISCONN;
                }

                /* Non-NULL destination string indicates that SNI extension should
                 * be used during TLS negotiation. */
                else if( NULL == ( pxContext->pcDestination =
                                       ( char * ) pvPortMalloc( 1U + xOptionLength ) ) )
                {
                    lStatus = SOCKETS_ENOMEM;
                }
                else
                {
                    memcpy( pxContext->pcDestination, pvOptionValue, xOptionLength );
                    pxContext->pcDestination[ xOptionLength ] = '\0';
                }

                break;

            case SOCKETS_SO_TRUSTED_SERVER_CERTIFICATE:

                /* Do not set the trusted server certificate if the socket is possibly already connected. */
                if( pxContext->xConnectAttempted == pdTRUE )
                {
                    lStatus = SOCKETS_EISCONN;
                }

                /* Non-NULL server certificate field indicates that the default trust
                 * list should not be used. */
                else if( NULL == ( pxContext->pcServerCertificate =
                                       ( char * ) pvPortMalloc( xOptionLength ) ) )
                {
                    lStatus = SOCKETS_ENOMEM;
                }
                else
                {
                    memcpy( pxContext->pcServerCertificate, pvOptionValue, xOptionLength );
                    pxContext->ulServerCertificateLength = xOptionLength;
                }

                break;

            case SOCKETS_SO_REQUIRE_TLS:

                /* Do not set the TLS option if the socket is possibly already connected. */
                if( pxContext->xConnectAttempted == pdTRUE )
                {
                    lStatus = SOCKETS_EISCONN;
                }
                else
                {
                    pxContext->xRequireTLS = pdTRUE;
                }

                break;

            case SOCKETS_SO_ALPN_PROTOCOLS:

                /* Do not set the ALPN option if the socket is already connected. */
                if( pxContext->xConnectAttempted == pdTRUE )
                {
                    lStatus = SOCKETS_EISCONN;
                    break;
                }

                /* Allocate a sufficiently long array of pointers. */
                pxContext->ulAlpnProtocolsCount = 1 + xOptionLength;

                if( NULL == ( pxContext->ppcAlpnProtocols =
                                  ( char ** ) pvPortMalloc( pxContext->ulAlpnProtocolsCount * sizeof( char * ) ) ) )
                {
                    lStatus = SOCKETS_ENOMEM;
                }
                else
                {
                    /* Zero out the pointers. */
                    memset( pxContext->ppcAlpnProtocols,
                            0,
                            pxContext->ulAlpnProtocolsCount * sizeof( char * ) );
                }

                /* Copy each protocol string. */
                for( ulProtocol = 0;
                     ( ulProtocol < pxContext->ulAlpnProtocolsCount - 1 ) &&
                     ( pdFREERTOS_ERRNO_NONE == lStatus );
                     ulProtocol++ )
                {
                    xLength = strlen( ppcAlpnIn[ ulProtocol ] );

                    if( NULL == ( pxContext->ppcAlpnProtocols[ ulProtocol ] =
                                      ( char * ) pvPortMalloc( 1 + xLength ) ) )
                    {
                        lStatus = SOCKETS_ENOMEM;
                    }
                    else
                    {
                        memcpy( pxContext->ppcAlpnProtocols[ ulProtocol ],
                                ppcAlpnIn[ ulProtocol ],
                                xLength );
                        pxContext->ppcAlpnProtocols[ ulProtocol ][ xLength ] = '\0';
                    }
                }

                break;

            case SOCKETS_SO_NONBLOCK:
                xTimeout = 0;

                /* Non-blocking connect is not supported.  Socket may be set to nonblocking
                 * only after a connection is made. */
                if( pdTRUE == pxContext->xConnectAttempted )
                {
                    lStatus = FreeRTOS_setsockopt( pxContext->xSocket,
                                                   lLevel,
                                                   SOCKETS_SO_RCVTIMEO,
                                                   &xTimeout,
                                                   sizeof( xTimeout ) );

                    if( lStatus == SOCKETS_ERROR_NONE )
                    {
                        lStatus = FreeRTOS_setsockopt( pxContext->xSocket,
                                                       lLevel,
                                                       SOCKETS_SO_SNDTIMEO,
                                                       &xTimeout,
                                                       sizeof( xTimeout ) );
                    }
                }
                else
                {
                    lStatus = SOCKETS_EISCONN;
                }

                break;

            case SOCKETS_SO_RCVTIMEO:
            case SOCKETS_SO_SNDTIMEO:
                /* Comply with Berkeley standard - a 0 timeout is wait forever. */
                xTimeout = *( ( const TickType_t * ) pvOptionValue ); /*lint !e9087 pvOptionValue passed should be of TickType_t */

                if( xTimeout == 0U )
                {
                    xTimeout = portMAX_DELAY;
                }

                lStatus = FreeRTOS_setsockopt( pxContext->xSocket,
                                               lLevel,
                                               lOptionName,
                                               &xTimeout,
                                               xOptionLength );
                break;

            default:
                lStatus = FreeRTOS_setsockopt( pxContext->xSocket,
                                               lLevel,
                                               lOptionName,
                                               pvOptionValue,
                                               xOptionLength );
                break;
        }
    }
    else
    {
        lStatus = SOCKETS_EINVAL;
    }

    return lStatus;
}
/*-----------------------------------------------------------*/

int32_t SOCKETS_Shutdown( Socket_t xSocket,
                          uint32_t ulHow )
{
    int32_t lReturn;
    SSOCKETContextPtr_t pxContext = ( SSOCKETContextPtr_t ) xSocket; /*lint !e9087 cast used for portability. */

    if( ( xSocket != SOCKETS_INVALID_SOCKET ) && ( xSocket != NULL ) )
    {
        lReturn = FreeRTOS_shutdown( pxContext->xSocket, ( BaseType_t ) ulHow );
    }
    else
    {
        lReturn = SOCKETS_EINVAL;
    }

    return lReturn;
}
/*-----------------------------------------------------------*/

Socket_t SOCKETS_Socket( int32_t lDomain,
                         int32_t lType,
                         int32_t lProtocol )
{
    SSOCKETContextPtr_t pxContext = NULL;
    Socket_t xSocket;

    /* Ensure that only supported values are supplied. */
    configASSERT( lDomain == SOCKETS_AF_INET );
    configASSERT( lType == SOCKETS_SOCK_STREAM );
    configASSERT( lProtocol == SOCKETS_IPPROTO_TCP );

    /* Create the wrapped socket. */
    xSocket = FreeRTOS_socket( lDomain, lType, lProtocol );

    if( xSocket != FREERTOS_INVALID_SOCKET )
    {
        /* Allocate the internal context structure. */
        if( NULL == ( pxContext = pvPortMalloc( sizeof( SSOCKETContext_t ) ) ) )
        {
            /* Need to close socket. */
            ( void ) FreeRTOS_closesocket( xSocket );
            pxContext = SOCKETS_INVALID_SOCKET;
        }
        else
        {
            memset( pxContext, 0, sizeof( SSOCKETContext_t ) );
            pxContext->xSocket = xSocket;
        }
    }
    else
    {
        pxContext = SOCKETS_INVALID_SOCKET;
    }

    return pxContext;
}
/*-----------------------------------------------------------*/

BaseType_t SOCKETS_Init( void )
{
    /* Empty initialization for this port. */
    return pdPASS;
}
/*-----------------------------------------------------------*/

/**
 * @brief Create a static PKCS #11 crypto session handle to share across socket
 * and FreeRTOS+TCP threads. Assume that two or more threads may race to be the
 * first to initialize the static and handle that case accordingly.
 */
static CK_RV prvSocketsGetCryptoSession( SemaphoreHandle_t * pxSessionLock,
                                         CK_SESSION_HANDLE * pxSession,
                                         CK_FUNCTION_LIST_PTR_PTR ppxFunctionList )
{
    CK_RV xResult = CKR_OK;
    CK_C_GetFunctionList pxCkGetFunctionList = NULL;
    static CK_SESSION_HANDLE xPkcs11Session = 0;
    static CK_FUNCTION_LIST_PTR pxPkcs11FunctionList = NULL;
<<<<<<< HEAD
=======
    static StaticSemaphore_t xStaticSemaphore;
    static SemaphoreHandle_t xSessionLock = NULL;
>>>>>>> be30db17
    CK_ULONG ulCount = 0;
    CK_SLOT_ID *pxSlotIds = NULL;

    /* Check if one-time initialization of the lock is needed.*/
    portENTER_CRITICAL();
    if( NULL == xSessionLock )
    {
        xSessionLock = xSemaphoreCreateMutexStatic( &xStaticSemaphore );
    }

    *pxSessionLock = xSessionLock;
    portEXIT_CRITICAL();

    /* Check if one-time initialization of the crypto handle is needed.*/
    xSemaphoreTake( xSessionLock, portMAX_DELAY );
    if( 0 == xPkcs11Session )
    {
        /* One-time initialization. */

        /* Ensure that the PKCS#11 module is initialized. We don't keep the
        scheduler stopped here, since we don't want to make assumptions about hardware
        requirements for accessing a crypto module. */

        pxCkGetFunctionList = C_GetFunctionList;
        xResult = pxCkGetFunctionList( &pxPkcs11FunctionList );

        if( CKR_OK == xResult )
        {
            xResult = pxPkcs11FunctionList->C_Initialize( NULL );
        }

        /* Get the crypto token slot count. */
        if( ( CKR_OK == xResult ) || ( CKR_CRYPTOKI_ALREADY_INITIALIZED == xResult ) )
        {
            xResult = pxPkcs11FunctionList->C_GetSlotList( CK_TRUE,
                                                           NULL,
                                                           &ulCount );
        }

<<<<<<< HEAD
        /* Get the crypto token slot count. */
        if( ( 0 == xResult ) || ( CKR_CRYPTOKI_ALREADY_INITIALIZED == xResult ) )
        {
            xResult = pxPkcs11FunctionList->C_GetSlotList( CK_TRUE,
                                                           NULL,
=======
        /* Allocate memory to store the token slots. */
        if( CKR_OK == xResult )
        {
            pxSlotIds = ( CK_SLOT_ID * )pvPortMalloc( sizeof( CK_SLOT_ID ) * ulCount );

            if( NULL == pxSlotIds )
            {
                xResult = CKR_HOST_MEMORY;
            }
        }

        /* Get all of the available private key slot identities. */
        if( CKR_OK == xResult )
        {
            xResult = pxPkcs11FunctionList->C_GetSlotList( CK_TRUE,
                                                           pxSlotIds,
>>>>>>> be30db17
                                                           &ulCount );
        }

        /* Allocate memory to store the token slots. */
        if( CKR_OK == xResult )
        {
            pxSlotIds = ( CK_SLOT_ID * )pvPortMalloc( sizeof( CK_SLOT_ID ) * ulCount );

            if( NULL == pxSlotIds )
            {
                xResult = CKR_HOST_MEMORY;
            }
        }

        /* Get all of the available private key slot identities. */
        if( CKR_OK == xResult )
        {
            xResult = pxPkcs11FunctionList->C_GetSlotList( CK_TRUE,
                                                           pxSlotIds,
                                                           &ulCount );
        }
        
        /* Start a session with the PKCS#11 module. */
        if( CKR_OK == xResult )
        {
            xResult = pxPkcs11FunctionList->C_OpenSession( pxSlotIds[ 0 ],
                                                           CKF_SERIAL_SESSION,
                                                           NULL,
                                                           NULL,
                                                           &xPkcs11Session );
        }
    }

<<<<<<< HEAD
    portEXIT_CRITICAL();

    if( NULL != pxSlotIds )
    {
        vPortFree( pxSlotIds );
    }

    /* Output the shared function pointers and session handle. */
    *ppxFunctionList = pxPkcs11FunctionList;
=======
>>>>>>> be30db17
    *pxSession = xPkcs11Session;
    *ppxFunctionList = pxPkcs11FunctionList;
    xSemaphoreGive( xSessionLock );

    if( NULL != pxSlotIds )
    {
        vPortFree( pxSlotIds );
    }

    return xResult;
}
/*-----------------------------------------------------------*/

uint32_t ulRand( void )
{
    CK_RV xResult = 0;
    SemaphoreHandle_t xSessionLock = NULL;
    CK_SESSION_HANDLE xPkcs11Session = 0;
    CK_FUNCTION_LIST_PTR pxPkcs11FunctionList = NULL;
    uint32_t ulRandomValue = 0;

    xResult = prvSocketsGetCryptoSession( &xSessionLock,
                                          &xPkcs11Session,
                                          &pxPkcs11FunctionList );

    if( 0 == xResult )
    {
        /* Request a sequence of cryptographically random byte values using
         * PKCS#11. */
        xResult = pxPkcs11FunctionList->C_GenerateRandom( xPkcs11Session,
                                                          ( CK_BYTE_PTR ) &ulRandomValue,
                                                          sizeof( ulRandomValue ) );
    }

    /* Check if any of the API calls failed. */
    if( CKR_OK != xResult )
    {
        ulRandomValue = 0;
    }

    return ulRandomValue;
}
/*-----------------------------------------------------------*/

/**
 * @brief Generate a TCP Initial Sequence Number that is reasonably difficult
 * to predict, per https://tools.ietf.org/html/rfc6528.
 */
uint32_t ulApplicationGetNextSequenceNumber( uint32_t ulSourceAddress,
                                             uint16_t usSourcePort,
                                             uint32_t ulDestinationAddress,
                                             uint16_t usDestinationPort )
{
    CK_RV xResult = CKR_OK;
    SemaphoreHandle_t xSessionLock = NULL;
    CK_SESSION_HANDLE xPkcs11Session = 0;
    CK_FUNCTION_LIST_PTR pxPkcs11FunctionList = NULL;
    CK_MECHANISM xMechSha256 = { 0 };
    uint8_t ucSha256Result[ cryptoSHA256_DIGEST_BYTES ];
    CK_ULONG ulLength = sizeof( ucSha256Result );
    uint32_t ulNextSequenceNumber = 0;
    static uint64_t ullKey;
    static CK_BBOOL xKeyIsInitialized = CK_FALSE;

    /* Acquire a crypto session handle. */
    xResult = prvSocketsGetCryptoSession( &xSessionLock,
                                          &xPkcs11Session,
                                          &pxPkcs11FunctionList );

    if( CKR_OK == xResult )
    {
        xSemaphoreTake( xSessionLock, portMAX_DELAY );

        if( CK_FALSE == xKeyIsInitialized )
        {
            /* One-time initialization, per boot, of the random seed. */
            xResult = pxPkcs11FunctionList->C_GenerateRandom( xPkcs11Session,
                                                              ( CK_BYTE_PTR ) &ullKey,
                                                              sizeof( ullKey ) );

            if( xResult == CKR_OK )
            {
                xKeyIsInitialized = CK_TRUE;
            }
        }

        xSemaphoreGive( xSessionLock );
    }

    /* Lock the shared crypto session. */
    xSemaphoreTake( xSessionLock, portMAX_DELAY );

    /* Start a hash. */
    if( CKR_OK == xResult )
    {
        xMechSha256.mechanism = CKM_SHA256;
        xResult = pxPkcs11FunctionList->C_DigestInit( xPkcs11Session, &xMechSha256 );
    }

    /* Hash the seed. */
    if( CKR_OK == xResult )
    {
        xResult = pxPkcs11FunctionList->C_DigestUpdate( xPkcs11Session,
                                                        ( CK_BYTE_PTR ) &ullKey,
                                                        sizeof( ullKey ) );
    }

    /* Hash the source address. */
    if( CKR_OK == xResult )
    {
        xResult = pxPkcs11FunctionList->C_DigestUpdate( xPkcs11Session,
                                                        ( CK_BYTE_PTR ) &ulSourceAddress,
                                                        sizeof( ulSourceAddress ) );
    }

    /* Hash the source port. */
    if( CKR_OK == xResult )
    {
        xResult = pxPkcs11FunctionList->C_DigestUpdate( xPkcs11Session,
                                                        ( CK_BYTE_PTR ) &usSourcePort,
                                                        sizeof( usSourcePort ) );
    }

    /* Hash the destination address. */
    if( CKR_OK == xResult )
    {
        xResult = pxPkcs11FunctionList->C_DigestUpdate( xPkcs11Session,
                                                        ( CK_BYTE_PTR ) &ulDestinationAddress,
                                                        sizeof( ulDestinationAddress ) );
    }

    /* Hash the destination port. */
    if( CKR_OK == xResult )
    {
        xResult = pxPkcs11FunctionList->C_DigestUpdate( xPkcs11Session,
                                                        ( CK_BYTE_PTR ) &usDestinationPort,
                                                        sizeof( usDestinationPort ) );
    }

    /* Get the hash. */
    if( CKR_OK == xResult )
    {
        xResult = pxPkcs11FunctionList->C_DigestFinal( xPkcs11Session,
                                                       ucSha256Result,
                                                       &ulLength );
    }

    xSemaphoreGive( xSessionLock );

    /* Use the first four bytes of the hash result as the starting point for
     * all initial sequence numbers for connections based on the input 4-tuple. */
    if( CKR_OK == xResult )
    {
        memcpy( &ulNextSequenceNumber,
                ucSha256Result,
                sizeof( ulNextSequenceNumber ) );

        /* Add the tick count of four-tick intervals. In theory, per the RFC
         * (see above), this approach still allows server equipment to optimize
         * handling of connections from the same device that haven't fully timed out. */
        ulNextSequenceNumber += xTaskGetTickCount() / 4;
    }

    return ulNextSequenceNumber;
}
/*-----------------------------------------------------------*/<|MERGE_RESOLUTION|>--- conflicted
+++ resolved
@@ -540,11 +540,8 @@
     CK_C_GetFunctionList pxCkGetFunctionList = NULL;
     static CK_SESSION_HANDLE xPkcs11Session = 0;
     static CK_FUNCTION_LIST_PTR pxPkcs11FunctionList = NULL;
-<<<<<<< HEAD
-=======
     static StaticSemaphore_t xStaticSemaphore;
     static SemaphoreHandle_t xSessionLock = NULL;
->>>>>>> be30db17
     CK_ULONG ulCount = 0;
     CK_SLOT_ID *pxSlotIds = NULL;
 
@@ -584,13 +581,6 @@
                                                            &ulCount );
         }
 
-<<<<<<< HEAD
-        /* Get the crypto token slot count. */
-        if( ( 0 == xResult ) || ( CKR_CRYPTOKI_ALREADY_INITIALIZED == xResult ) )
-        {
-            xResult = pxPkcs11FunctionList->C_GetSlotList( CK_TRUE,
-                                                           NULL,
-=======
         /* Allocate memory to store the token slots. */
         if( CKR_OK == xResult )
         {
@@ -607,29 +597,9 @@
         {
             xResult = pxPkcs11FunctionList->C_GetSlotList( CK_TRUE,
                                                            pxSlotIds,
->>>>>>> be30db17
                                                            &ulCount );
         }
 
-        /* Allocate memory to store the token slots. */
-        if( CKR_OK == xResult )
-        {
-            pxSlotIds = ( CK_SLOT_ID * )pvPortMalloc( sizeof( CK_SLOT_ID ) * ulCount );
-
-            if( NULL == pxSlotIds )
-            {
-                xResult = CKR_HOST_MEMORY;
-            }
-        }
-
-        /* Get all of the available private key slot identities. */
-        if( CKR_OK == xResult )
-        {
-            xResult = pxPkcs11FunctionList->C_GetSlotList( CK_TRUE,
-                                                           pxSlotIds,
-                                                           &ulCount );
-        }
-        
         /* Start a session with the PKCS#11 module. */
         if( CKR_OK == xResult )
         {
@@ -641,18 +611,6 @@
         }
     }
 
-<<<<<<< HEAD
-    portEXIT_CRITICAL();
-
-    if( NULL != pxSlotIds )
-    {
-        vPortFree( pxSlotIds );
-    }
-
-    /* Output the shared function pointers and session handle. */
-    *ppxFunctionList = pxPkcs11FunctionList;
-=======
->>>>>>> be30db17
     *pxSession = xPkcs11Session;
     *ppxFunctionList = pxPkcs11FunctionList;
     xSemaphoreGive( xSessionLock );
@@ -688,7 +646,7 @@
     }
 
     /* Check if any of the API calls failed. */
-    if( CKR_OK != xResult )
+    if( 0 != xResult )
     {
         ulRandomValue = 0;
     }
