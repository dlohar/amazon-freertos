/*
 * Amazon FreeRTOS PKCS #11 PAL for CC3220SF-LAUNCHXL V1.0.3
 * Copyright (C) 2017 Amazon.com, Inc. or its affiliates.  All Rights Reserved.
 *
 * Permission is hereby granted, free of charge, to any person obtaining a copy of
 * this software and associated documentation files (the "Software"), to deal in
 * the Software without restriction, including without limitation the rights to
 * use, copy, modify, merge, publish, distribute, sublicense, and/or sell copies of
 * the Software, and to permit persons to whom the Software is furnished to do so,
 * subject to the following conditions:
 *
 * The above copyright notice and this permission notice shall be included in all
 * copies or substantial portions of the Software.
 *
 * THE SOFTWARE IS PROVIDED "AS IS", WITHOUT WARRANTY OF ANY KIND, EXPRESS OR
 * IMPLIED, INCLUDING BUT NOT LIMITED TO THE WARRANTIES OF MERCHANTABILITY, FITNESS
 * FOR A PARTICULAR PURPOSE AND NONINFRINGEMENT. IN NO EVENT SHALL THE AUTHORS OR
 * COPYRIGHT HOLDERS BE LIABLE FOR ANY CLAIM, DAMAGES OR OTHER LIABILITY, WHETHER
 * IN AN ACTION OF CONTRACT, TORT OR OTHERWISE, ARISING FROM, OUT OF OR IN
 * CONNECTION WITH THE SOFTWARE OR THE USE OR OTHER DEALINGS IN THE SOFTWARE.
 *
 * http://aws.amazon.com/freertos
 * http://www.FreeRTOS.org
 */


/**
 * @file aws_pkcs11_pal.c
 * @brief PKCS#11 implementation for CC3220SF-LAUNCHXL. This
 * file deviates from the FreeRTOS style standard for some function names and
 * data types in order to maintain compliance with the PKCS#11 standard.
 */

/* FreeRTOS includes. */
#include "FreeRTOS.h"
#include "FreeRTOSIPConfig.h"
#include "task.h"
#include "aws_pkcs11.h"
#include "aws_clientcredential.h"
#include "aws_secure_sockets_config.h"
#include "aws_pkcs11_config.h"
<<<<<<< HEAD
=======
#include "aws_pkcs11_mbedtls.h"
>>>>>>> 6032aad1
#include "aws_pkcs11_pal.h"

/* flash driver includes. */
#include <ti/drivers/net/wifi/simplelink.h>

/* C runtime includes. */
#include <stdio.h>
#include <string.h>

/* mbedTLS includes. */
#include "mbedtls/pk.h"
#include "mbedtls/base64.h"
#include "mbedtls/platform.h"
#include "mbedtls/entropy.h"

enum eObjectHandles
{
    eInvalidHandle = 0, /* According to PKCS #11 spec, 0 is never a valid object handle. */
    eAwsDevicePrivateKey = 1,
    eAwsDevicePublicKey,
    eAwsDeviceCertificate,
    eAwsCodeSigningKey,
    eAwsTrustedServerCertificate,
    eAwsJITPCertificate
};

/**
 * @brief Save file to flash
 */
static BaseType_t prvSaveFile( char * pcFileName,
                               char * pucData,
                               uint32_t ulDataSize );

/*-----------------------------------------------------------*/

static BaseType_t prvSaveFile( char * pcFileName,
                               char * pucData,
                               uint32_t ulDataSize )
{
    CK_RV xResult = pdPASS;
    int32_t lFileHdl;
    unsigned long ulMasterToken = 0;
    const uint16_t usMaxSize = 2000;
    BaseType_t xCheck;

    lFileHdl = sl_FsOpen( ( const unsigned char * ) pcFileName,
                          SL_FS_CREATE | SL_FS_CREATE_NOSIGNATURE | SL_FS_OVERWRITE | SL_FS_CREATE_MAX_SIZE( usMaxSize ), /*lint !e9029 !e9027  offending macros in a TI file. */
                          &ulMasterToken );

    if( lFileHdl < 0 )
    {
        xResult = pdFAIL;
        configPRINTF( ( "Failed creating file %s...\r\n", pcFileName ) );
    }

    if( xResult == pdPASS )
    {
        xCheck = sl_FsWrite( lFileHdl,
                             0U,
                             ( unsigned char * ) pucData, /*lint !e605 cert bytes must be cast as unsigned for compliance with TI file. */
                             ulDataSize );

        if( xCheck < 0 )
        {
            xResult = pdFAIL;
        }
    }

    if( lFileHdl >= 0 )
    {
        xCheck = sl_FsClose( lFileHdl, NULL, NULL, 0 );
    }

    if( xCheck < 0 )
    {
        xResult = pdFAIL;
    }

    return xResult;
}

<<<<<<< HEAD
=======
/*-----------------------------------------------------------*/

>>>>>>> 6032aad1
#define BEGIN_EC_PRIVATE_KEY     "-----BEGIN EC PRIVATE KEY-----\n"
#define END_EC_PRIVATE_KEY       "-----END EC PRIVATE KEY-----\n"
#define BEGIN_RSA_PRIVATE_KEY    "-----BEGIN RSA PRIVATE KEY-----\n"
#define END_RSA_PRIVATE_KEY      "-----END RSA PRIVATE KEY-----\n"
#define BEGIN_CERTIFICATE        "-----BEGIN CERTIFICATE-----\n"
#define END_CERTIFICATE          "-----END CERTIFICATE-----\n"
#define NUM_CHAR_PER_PEM_LINE    64

/*
 * @brief Converts DER objects to PEM objects.
 *
 * \note Only elliptic curve and RSA private keys are supported.
 *
 * \param[in]   pDerBuffer      A pointer the DER object.
 * \param[in]   xDerLength      The length of the DER object (bytes)
 * \param[out]  ppcPemBuffer    A pointer to the buffer that will be allocated
 *                              for the PEM object.  This function performs
 *                              a memory allocation for this buffer, and the
 *                              caller MUST free the buffer.
 * \param[out]  pPemLength      Length of the PEM object
 * \param[in]   xObjectType     Type of object being converted to PEM.
 *                              Valid values are CKO_PRIVATE_KEY and
 *                              CKO_CERTIFICATE.
 */
static CK_RV prvDerToPem( uint8_t * pDerBuffer,
                          size_t xDerLength,
                          char ** ppcPemBuffer,
                          size_t * pPemLength,
                          CK_OBJECT_CLASS xObjectType )
{
    CK_RV xReturn = CKR_OK;
    size_t xTotalPemLength = 0;
    mbedtls_pk_context pk;
    mbedtls_pk_type_t xKeyType;
    char * pcHeader;
    char * pcFooter;
    unsigned char * pemBodyBuffer;
    uint8_t * pFinalBufferPlaceholder;
    int ulLengthOfContentsCopiedSoFar = 0;
    int ulBytesInLine = 0;
    int ulBytesRemaining;

    if( xObjectType == CKO_PRIVATE_KEY )
    {
        mbedtls_pk_init( &pk );
        /* Parse key. */
        xReturn = mbedtls_pk_parse_key( &pk, pDerBuffer, xDerLength, NULL, 0 );

        if( xReturn != 0 )
        {
            xReturn = CKR_ATTRIBUTE_VALUE_INVALID;
        }

        /* Get key algorithm. */
        xKeyType = mbedtls_pk_get_type( &pk );

        switch( xKeyType )
        {
            case ( MBEDTLS_PK_RSA ):
            case ( MBEDTLS_PK_RSA_ALT ):
                pcHeader = BEGIN_RSA_PRIVATE_KEY;
                pcFooter = END_RSA_PRIVATE_KEY;
                xTotalPemLength = strlen( BEGIN_RSA_PRIVATE_KEY ) + strlen( END_RSA_PRIVATE_KEY );
                break;

            case ( MBEDTLS_PK_ECKEY ):
            case ( MBEDTLS_PK_ECKEY_DH ):
            case ( MBEDTLS_PK_ECDSA ):
                pcHeader = BEGIN_EC_PRIVATE_KEY;
                pcFooter = END_EC_PRIVATE_KEY;
                xTotalPemLength = strlen( BEGIN_EC_PRIVATE_KEY ) + strlen( END_EC_PRIVATE_KEY );
                break;

            default:
                xReturn = CKR_ATTRIBUTE_VALUE_INVALID;
                break;
        }

        mbedtls_pk_free( &pk );
    }
    else /* Certificate object. */
    {
        pcHeader = BEGIN_CERTIFICATE;
        pcFooter = END_CERTIFICATE;
        xTotalPemLength = strlen( BEGIN_CERTIFICATE ) + strlen( END_CERTIFICATE );
    }

    if( xReturn == CKR_OK )
    {
        /* A PEM object has a header, body, and footer. */

        /*
         * ------- BEGIN SOMETHING --------\n
         * BODYBODYBODYBODYBODYBODYBODYBODYBODYBODYBODYBODYBODYBODYBODYBODY\n
         * BODYBODYBODYBODYBODYBODYBODYBODYBODYBODYBODYBODYBODYBODYBODYBODY\n
         * BODYBODYBODYBODYBODYBODYBODYBODYBODYBODYBODYBODYBODYBODYBODYBODY\n
         * ....
         * ------- END SOMETHING ---------\n
         */

        /* Determine the length of the Base 64 encoded body. */
        xReturn = mbedtls_base64_encode( NULL, 0, pPemLength, pDerBuffer, xDerLength );

        if( ( int32_t ) xReturn != MBEDTLS_ERR_BASE64_BUFFER_TOO_SMALL )
        {
            xReturn = CKR_ATTRIBUTE_VALUE_INVALID;
        }
        else
        {
            xReturn = 0;
        }

        if( xReturn == 0 )
        {
            /* Allocate memory for the PEM contents (excluding header, footer, newlines). */
            pemBodyBuffer = pvPortMalloc( *pPemLength );

            if( pemBodyBuffer == NULL )
            {
                xReturn = CKR_DEVICE_MEMORY;
            }
        }

        if( xReturn == 0 )
        {
            /* Convert the body contents from DER to PEM. */
            xReturn = mbedtls_base64_encode( pemBodyBuffer,
                                             *pPemLength,
                                             pPemLength,
                                             pDerBuffer,
                                             xDerLength );
        }

        if( xReturn == 0 )
        {
            /* Calculate the length required for the entire PEM object. */
            xTotalPemLength += *pPemLength;
            /* Add in space for the newlines. */
            xTotalPemLength += ( *pPemLength ) / NUM_CHAR_PER_PEM_LINE;

            if( ( *pPemLength ) % NUM_CHAR_PER_PEM_LINE != 0 )
            {
                xTotalPemLength += 1;
            }

            /* Allocate space for the full PEM certificate, including header, footer, and newlines.
             * This space must be freed by the application. */
            *ppcPemBuffer = pvPortMalloc( xTotalPemLength );

            if( *ppcPemBuffer == NULL )
            {
                xReturn = CKR_DEVICE_MEMORY;
            }
        }

        if( xReturn == 0 )
        {
            /* Copy the header. */
            pFinalBufferPlaceholder = ( uint8_t * ) *ppcPemBuffer;
            memcpy( pFinalBufferPlaceholder, pcHeader, strlen( pcHeader ) );
            pFinalBufferPlaceholder += strlen( pcHeader );

            /* Copy the Base64 encoded contents into the final buffer 64 bytes at a time, adding newlines */
            while( ulLengthOfContentsCopiedSoFar < *pPemLength )
            {
                ulBytesRemaining = *pPemLength - ulLengthOfContentsCopiedSoFar;
                ulBytesInLine = ( ulBytesRemaining > NUM_CHAR_PER_PEM_LINE ) ? NUM_CHAR_PER_PEM_LINE : ulBytesRemaining;
                memcpy( pFinalBufferPlaceholder,
                        pemBodyBuffer + ulLengthOfContentsCopiedSoFar,
                        ulBytesInLine );
                pFinalBufferPlaceholder += ulBytesInLine;
                *pFinalBufferPlaceholder = '\n';
                pFinalBufferPlaceholder++;

                ulLengthOfContentsCopiedSoFar += ulBytesInLine;
            }
        }

        if( pemBodyBuffer != NULL )
        {
            vPortFree( pemBodyBuffer );
        }

        /* Copy the footer. */
        memcpy( pFinalBufferPlaceholder, pcFooter, strlen( pcFooter ) );

        /* Update the total length of the PEM object returned by the function. */
        *pPemLength = xTotalPemLength;
    }

    return xReturn;
}

<<<<<<< HEAD
void prvHandleToFileName( CK_OBJECT_HANDLE pxHandle,
                          char ** pcFileName )
{
    switch( pxHandle )
    {
        case ( eAwsDeviceCertificate ):
            *pcFileName = socketsconfigSECURE_FILE_NAME_CLIENTCERT;
            break;

        case ( eAwsDevicePrivateKey ):
            *pcFileName = socketsconfigSECURE_FILE_NAME_PRIVATEKEY;
            break;

        case ( eAwsTrustedServerCertificate ):
            *pcFileName = socketsconfigSECURE_FILE_NAME_ROOTCA;
            break;

        default:
            *pcFileName = NULL;
            break;
    }
}

/*-----------------------------------------------------------*/

/* PKCS #11 PAL Implementation. */

/**
 * @brief Delete an object from non-volatile storage.
 *
 * @param[in] xHandle    Handle of the object to be destroyed.
 *
 * @return CKR_OK if object was successfully destroyed.
 * Otherwise, PKCS #11-style error code.
 *
 */
CK_RV PKCS11_PAL_DestroyObject( CK_OBJECT_HANDLE xHandle )
{
    char * pcFileName;
    CK_RV xResult;

    prvHandleToFileName( xHandle, &pcFileName );

    if( 0 == sl_FsDel( ( const unsigned char * )pcFileName, 0 ) )
    {
        xResult = CKR_OK;
    }
    else
    {
        xResult = CKR_OBJECT_HANDLE_INVALID;
    }

    return xResult;
}

/*-----------------------------------------------------------*/

/**
 * @brief Translates a PKCS #11 label into an object handle.
 *
 * Port-specific object handle retrieval.
 *
 *
 * @param[in] pxTemplate     Pointer to the template of the object
 *                           who's handle should be found.
 * @param[in] usLength       The length of the label, in bytes.
 *
 * @return The object handle if operation was successful.
 * Returns eInvalidHandle if unsuccessful.
 */

CK_OBJECT_HANDLE PKCS11_PAL_FindObject( SearchableAttributes_t * pxTemplate )
{
    CK_OBJECT_HANDLE xHandle = eInvalidHandle;
    char * pcFileName = NULL;
    int16_t iStatus = 0;
    SlFsFileInfo_t FsFileInfo = { 0 };

    /* Converts a label to its respective filename and handle. */
    prvLabelToFilenameHandle( pxTemplate->cLabel,
                              &pcFileName,
                              &xHandle );

    /* Check if object exists/has been created before returning. */
    iStatus = sl_FsGetInfo( ( const unsigned char * )pcFileName, 0, &FsFileInfo );
    if( SL_ERROR_FS_FILE_NOT_EXISTS == iStatus )
    {
        xHandle = eInvalidHandle;
    }

    return xHandle;
}

/*-----------------------------------------------------------*/

/**
 * @brief Gets the value of an object in storage, by handle.
 *
 * Port-specific file access for cryptographic information.
 *
 * This call dynamically allocates the buffer which object value
 * data is copied into.  PKCS11_PAL_GetObjectValueCleanup()
 * should be called after each use to free the dynamically allocated
 * buffer.
 *
 * @sa PKCS11_PAL_GetObjectValueCleanup
 *
 * @param[in] pcFileName    The name of the file to be read.
 * @param[out] ppucData     Pointer to buffer for file data.
 * @param[out] pulDataSize  Size (in bytes) of data located in file.
 * @param[out] pIsPrivate   Boolean indicating if value is private (CK_TRUE)
 *                          or exportable (CK_FALSE)
 *
 * @return CKR_OK if operation was successful.  CKR_KEY_HANDLE_INVALID if
 * no such object handle was found, CKR_DEVICE_MEMORY if memory for
 * buffer could not be allocated, CKR_FUNCTION_FAILED for device driver
 * error.
 */
BaseType_t PKCS11_PAL_GetObjectValue( CK_OBJECT_HANDLE xHandle,
                                      uint8_t ** ppucData,
                                      uint32_t * pulDataSize,
                                      CK_BBOOL * xIsPrivate )
{
    CK_RV ulReturn = CKR_OK;
    uint32_t ulDriverReturn = 0;
    int32_t iReadBytes = 0;
    int32_t iFile = 0;
    char * pcFileName = NULL;
    SlFsFileInfo_t FsFileInfo = { 0 };

    prvHandleToFileName( xHandle, &pcFileName );

    if( xHandle == eAwsDevicePrivateKey )
    {
        *pIsPrivate = CK_TRUE;
    }
    else
    {
        *pIsPrivate = CK_FALSE;
    }

    if( pcFileName == NULL )
    {
        ulReturn = CKR_FUNCTION_FAILED;
    }

    if( 0 == ulReturn )
    {
        /* Check if the file exists and, if so, how big it is. */
        if( 0 != sl_FsGetInfo( ( const unsigned char * )pcFileName, 0, &FsFileInfo ) )
        {
            ulReturn = CKR_FUNCTION_FAILED;
        }
    }

    if( 0 == ulReturn )
    {
        /* Create a buffer. */
        *pulDataSize = FsFileInfo.Len;
        *ppucData = pvPortMalloc( *pulDataSize );
        if( NULL == *ppucData )
        {
            ulReturn = CKR_DEVICE_MEMORY;
        }
    }

    if( 0 == ulReturn )
    {
        /* Open the file. */
        iFile = sl_FsOpen( ( const unsigned char * )pcFileName, SL_FS_READ, 0 );
        if( iFile < 0 )
        {
            ulReturn = CKR_FUNCTION_FAILED;
        }
    }

    if( 0 == ulReturn )
    {
        /* Read the file. */
        iReadBytes = sl_FsRead( iFile, 0, *ppucData, *pulDataSize );
        if( iReadBytes != *pulDataSize )
        {
            ulReturn = CKR_FUNCTION_FAILED;
        }
    }

    if( 0 != iFile )
    {
        sl_FsClose( iFile, 0, 0 );
    }

    return ( BaseType_t )ulReturn;
}

/*-----------------------------------------------------------*/

/**
 * @brief Cleanup after PKCS11_GetObjectValue().
 *
 * @param[in] pucData       The buffer to free.
 *                          (*ppucData from PKCS11_PAL_GetObjectValue())
 * @param[in] ulDataSize    The length of the buffer to free.
 *                          (*pulDataSize from PKCS11_PAL_GetObjectValue())
 */
void PKCS11_PAL_GetObjectValueCleanup( uint8_t * pucData,
                                       uint32_t ulDataSize )
{
    /* Unused parameters. */
    ( void ) ulDataSize;

    if( NULL != pucData )
    {
        vPortFree( pucData );
    }
}

/*-----------------------------------------------------------*/

#if 0
/*
 * PKCS#11 module implementation.
 */
=======
/*-----------------------------------------------------------*/
>>>>>>> 6032aad1

/* Converts a label to its respective filename and handle. */
void prvLabelToFilenameHandle( uint8_t * pcLabel,
                               char ** pcFileName,
                               CK_OBJECT_HANDLE_PTR pHandle )
{
    if( pcLabel != NULL )
    {
        /* Translate from the PKCS#11 label to local storage file name. */
        if( 0 == memcmp( pcLabel,
                         &pkcs11configLABEL_DEVICE_CERTIFICATE_FOR_TLS,
                         sizeof( pkcs11configLABEL_DEVICE_CERTIFICATE_FOR_TLS ) ) )
        {
            *pcFileName = socketsconfigSECURE_FILE_NAME_CLIENTCERT;
            *pHandle = eAwsDeviceCertificate;
        }
        else if( 0 == memcmp( pcLabel,
                              &pkcs11configLABEL_DEVICE_PRIVATE_KEY_FOR_TLS,
                              sizeof( pkcs11configLABEL_DEVICE_PRIVATE_KEY_FOR_TLS ) ) )
        {
            *pcFileName = socketsconfigSECURE_FILE_NAME_PRIVATEKEY;
            *pHandle = eAwsDevicePrivateKey;
        }
        else if( 0 == memcmp( pcLabel,
                              &pkcs11configLABEL_ROOT_CERTIFICATE,
                              sizeof( pkcs11configLABEL_ROOT_CERTIFICATE ) ) )
        {
            *pcFileName = socketsconfigSECURE_FILE_NAME_ROOTCA;
            *pHandle = eAwsTrustedServerCertificate;
        }
        else
        {
            *pcFileName = NULL;
            *pHandle = eInvalidHandle;
        }
    }
}

/*-----------------------------------------------------------*/

void prvHandleToFileName( CK_OBJECT_HANDLE pxHandle,
                          char ** pcFileName )
{
    switch( pxHandle )
    {
        case ( eAwsDeviceCertificate ):
            *pcFileName = socketsconfigSECURE_FILE_NAME_CLIENTCERT;
            break;

        case ( eAwsDevicePrivateKey ):
            *pcFileName = socketsconfigSECURE_FILE_NAME_PRIVATEKEY;
            break;

        case ( eAwsTrustedServerCertificate ):
            *pcFileName = socketsconfigSECURE_FILE_NAME_ROOTCA;
            break;

        default:
            *pcFileName = NULL;
            break;
    }
}

/*-----------------------------------------------------------*/

/* PKCS #11 PAL Implementation. */

/**
 * @brief Delete an object from non-volatile storage.
 *
 * @param[in] xHandle    Handle of the object to be destroyed.
 *
 * @return CKR_OK if object was successfully destroyed.
 * Otherwise, PKCS #11-style error code.
 *
 */
CK_RV PKCS11_PAL_DestroyObject( CK_OBJECT_HANDLE xHandle )
{
    ( void )xHandle;
    return CKR_FUNCTION_NOT_SUPPORTED;
}

/*-----------------------------------------------------------*/

/**
 * @brief Translates a PKCS #11 label into an object handle.
 *
 * Port-specific object handle retrieval.
 *
 *
 * @param[in] pxTemplate     Pointer to the template of the object
 *                           who's handle should be found.
 * @param[in] usLength       The length of the label, in bytes.
 *
 * @return The object handle if operation was successful.
 * Returns eInvalidHandle if unsuccessful.
 */

CK_OBJECT_HANDLE PKCS11_PAL_FindObject( uint8_t * pLabel,
                                        uint8_t usLength )
{
    CK_OBJECT_HANDLE xHandle = eInvalidHandle;
    char * pcFileName = NULL;
    int16_t iStatus = 0;
    SlFsFileInfo_t FsFileInfo = { 0 };

    /* Converts a label to its respective filename and handle. */
    prvLabelToFilenameHandle( pLabel,
                              &pcFileName,
                              &xHandle );

    /* Check if object exists/has been created before returning. */
    iStatus = sl_FsGetInfo( ( const unsigned char * )pcFileName, 0, &FsFileInfo );
    if( SL_ERROR_FS_FILE_NOT_EXISTS == iStatus )
    {
        xHandle = eInvalidHandle;
    }

    return xHandle;
}

/*-----------------------------------------------------------*/

/**
 * @brief Gets the value of an object in storage, by handle.
 *
 * Port-specific file access for cryptographic information.
 *
 * This call dynamically allocates the buffer which object value
 * data is copied into.  PKCS11_PAL_GetObjectValueCleanup()
 * should be called after each use to free the dynamically allocated
 * buffer.
 *
 * @sa PKCS11_PAL_GetObjectValueCleanup
 *
 * @param[in] pcFileName    The name of the file to be read.
 * @param[out] ppucData     Pointer to buffer for file data.
 * @param[out] pulDataSize  Size (in bytes) of data located in file.
 * @param[out] pIsPrivate   Boolean indicating if value is private (CK_TRUE)
 *                          or exportable (CK_FALSE)
 *
 * @return CKR_OK if operation was successful.  CKR_KEY_HANDLE_INVALID if
 * no such object handle was found, CKR_DEVICE_MEMORY if memory for
 * buffer could not be allocated, CKR_FUNCTION_FAILED for device driver
 * error.
 */
BaseType_t PKCS11_PAL_GetObjectValue( CK_OBJECT_HANDLE xHandle,
                                      uint8_t ** ppucData,
                                      uint32_t * pulDataSize,
                                      CK_BBOOL * xIsPrivate )
{
    CK_RV ulReturn = CKR_OK;
    int32_t iReadBytes = 0;
    int32_t iFile = 0;
    char * pcFileName = NULL;
    SlFsFileInfo_t FsFileInfo = { 0 };

    prvHandleToFileName( xHandle, &pcFileName );

    if( xHandle == eAwsDevicePrivateKey )
    {
        *xIsPrivate = CK_TRUE;
    }
    else
    {
        *xIsPrivate = CK_FALSE;
    }

    if( pcFileName == NULL )
    {
        ulReturn = CKR_FUNCTION_FAILED;
    }

    if( 0 == ulReturn )
    {
        /* Check if the file exists and, if so, how big it is. */
        if( 0 != sl_FsGetInfo( ( const unsigned char * )pcFileName, 0, &FsFileInfo ) )
        {
            ulReturn = CKR_FUNCTION_FAILED;
        }
    }

    if( 0 == ulReturn )
    {
        /* Create a buffer. */
        *pulDataSize = FsFileInfo.Len;
        *ppucData = pvPortMalloc( *pulDataSize );
        if( NULL == *ppucData )
        {
            ulReturn = CKR_DEVICE_MEMORY;
        }
    }

    if( 0 == ulReturn )
    {
        /* Open the file. */
        iFile = sl_FsOpen( ( const unsigned char * )pcFileName, SL_FS_READ, 0 );
        if( iFile < 0 )
        {
            ulReturn = CKR_FUNCTION_FAILED;
        }
    }

    if( 0 == ulReturn )
    {
        /* Read the file. */
        iReadBytes = sl_FsRead( iFile, 0, *ppucData, *pulDataSize );
        if( iReadBytes != *pulDataSize )
        {
            ulReturn = CKR_FUNCTION_FAILED;
        }
    }

    if( 0 != iFile )
    {
        sl_FsClose( iFile, NULL, NULL, 0 );
    }

    return ( BaseType_t )ulReturn;
}

/*-----------------------------------------------------------*/

/**
 * @brief Cleanup after PKCS11_GetObjectValue().
 *
 * @param[in] pucData       The buffer to free.
 *                          (*ppucData from PKCS11_PAL_GetObjectValue())
 * @param[in] ulDataSize    The length of the buffer to free.
 *                          (*pulDataSize from PKCS11_PAL_GetObjectValue())
 */
void PKCS11_PAL_GetObjectValueCleanup( uint8_t * pucData,
                                       uint32_t ulDataSize )
{
    /* Unused parameters. */
    ( void ) ulDataSize;

    if( NULL != pucData )
    {
        vPortFree( pucData );
    }
}

/*-----------------------------------------------------------*/

/**
 * @brief Saves an object in non-volatile storage.
 *
 * Port-specific file write for cryptographic information.
 *
 * @param[in] pxTemplate    Structure containing searchable attributes.
 * @param[in] pucData       The object data to be saved
 * @param[in] pulDataSize   Size (in bytes) of object data.
 *
 * @return The object handle if successful.
 * eInvalidHandle = 0 if unsuccessful.
 */
CK_OBJECT_HANDLE PKCS11_PAL_SaveObject( CK_ATTRIBUTE_PTR pxLabel,
                                        uint8_t * pucData,
                                        uint32_t ulDataSize )
{
    char * pcFileName = NULL;
    char * pcPemBuffer = NULL;
    size_t xPemLength = 0;
    CK_OBJECT_HANDLE xHandle = eInvalidHandle;

    /* Converts a label to its respective filename and handle. */
    prvLabelToFilenameHandle( ( uint8_t *)pxLabel->pValue,
                              &pcFileName,
                              &xHandle );
    if( pcFileName != NULL )
    {
        if( 0 == prvDerToPem( pucData,
                              ulDataSize,
                              &pcPemBuffer,
                              &xPemLength,
                              eAwsDevicePrivateKey == xHandle ? CKO_PRIVATE_KEY : CKO_CERTIFICATE ) )
        {
            /* If the object type is valid, and the DER-to-PEM conversion
            succeeded, try to write the data to flash. */
            if( pdFALSE == prvSaveFile( pcFileName,
                                        ( char * )pucData,
                                        ulDataSize ) )
            {
                xHandle = eInvalidHandle;
            }
        }

        if( NULL != pcPemBuffer )
        {
            /* Free the temporary buffer used for conversion. */
            vPortFree( pcPemBuffer );
        }
    }

    return xHandle;
}

/*-----------------------------------------------------------*/

int mbedtls_hardware_poll( void * data,
                           unsigned char * output,
                           size_t len,
                           size_t * olen )
{
    int lStatus = MBEDTLS_ERR_ENTROPY_SOURCE_FAILED;

    /* Use the SimpleLink driver to get a hardware-derived seed for additional
    PRNG entropy. */
    *olen = len;
    if( 0 == sl_NetUtilGet( SL_NETUTIL_TRUE_RANDOM,
                            0,
                            output,
                            ( unsigned short int *)olen ) )
    {
        lStatus = 0;
    }

    return lStatus;
}

<<<<<<< HEAD
/**
 * @brief Not supported by this Cryptoki module.
 */
CK_DEFINE_FUNCTION( CK_RV, C_DestroyObject )( CK_SESSION_HANDLE xSession,
                                              CK_OBJECT_HANDLE xObject )
{   /*lint !e9072 It's OK to have different parameter name. */
    ( void ) ( xSession );
    ( void ) ( xObject );

    /*
     * This implementation uses virtual handles, and the certificate and
     * private key data are attached to the session, so nothing to do here.
     */
    return CKR_OK;
}
#endif
=======
/*-----------------------------------------------------------*/
>>>>>>> 6032aad1
<|MERGE_RESOLUTION|>--- conflicted
+++ resolved
@@ -39,10 +39,7 @@
 #include "aws_clientcredential.h"
 #include "aws_secure_sockets_config.h"
 #include "aws_pkcs11_config.h"
-<<<<<<< HEAD
-=======
 #include "aws_pkcs11_mbedtls.h"
->>>>>>> 6032aad1
 #include "aws_pkcs11_pal.h"
 
 /* flash driver includes. */
@@ -124,11 +121,8 @@
     return xResult;
 }
 
-<<<<<<< HEAD
-=======
-/*-----------------------------------------------------------*/
-
->>>>>>> 6032aad1
+/*-----------------------------------------------------------*/
+
 #define BEGIN_EC_PRIVATE_KEY     "-----BEGIN EC PRIVATE KEY-----\n"
 #define END_EC_PRIVATE_KEY       "-----END EC PRIVATE KEY-----\n"
 #define BEGIN_RSA_PRIVATE_KEY    "-----BEGIN RSA PRIVATE KEY-----\n"
@@ -322,233 +316,6 @@
     return xReturn;
 }
 
-<<<<<<< HEAD
-void prvHandleToFileName( CK_OBJECT_HANDLE pxHandle,
-                          char ** pcFileName )
-{
-    switch( pxHandle )
-    {
-        case ( eAwsDeviceCertificate ):
-            *pcFileName = socketsconfigSECURE_FILE_NAME_CLIENTCERT;
-            break;
-
-        case ( eAwsDevicePrivateKey ):
-            *pcFileName = socketsconfigSECURE_FILE_NAME_PRIVATEKEY;
-            break;
-
-        case ( eAwsTrustedServerCertificate ):
-            *pcFileName = socketsconfigSECURE_FILE_NAME_ROOTCA;
-            break;
-
-        default:
-            *pcFileName = NULL;
-            break;
-    }
-}
-
-/*-----------------------------------------------------------*/
-
-/* PKCS #11 PAL Implementation. */
-
-/**
- * @brief Delete an object from non-volatile storage.
- *
- * @param[in] xHandle    Handle of the object to be destroyed.
- *
- * @return CKR_OK if object was successfully destroyed.
- * Otherwise, PKCS #11-style error code.
- *
- */
-CK_RV PKCS11_PAL_DestroyObject( CK_OBJECT_HANDLE xHandle )
-{
-    char * pcFileName;
-    CK_RV xResult;
-
-    prvHandleToFileName( xHandle, &pcFileName );
-
-    if( 0 == sl_FsDel( ( const unsigned char * )pcFileName, 0 ) )
-    {
-        xResult = CKR_OK;
-    }
-    else
-    {
-        xResult = CKR_OBJECT_HANDLE_INVALID;
-    }
-
-    return xResult;
-}
-
-/*-----------------------------------------------------------*/
-
-/**
- * @brief Translates a PKCS #11 label into an object handle.
- *
- * Port-specific object handle retrieval.
- *
- *
- * @param[in] pxTemplate     Pointer to the template of the object
- *                           who's handle should be found.
- * @param[in] usLength       The length of the label, in bytes.
- *
- * @return The object handle if operation was successful.
- * Returns eInvalidHandle if unsuccessful.
- */
-
-CK_OBJECT_HANDLE PKCS11_PAL_FindObject( SearchableAttributes_t * pxTemplate )
-{
-    CK_OBJECT_HANDLE xHandle = eInvalidHandle;
-    char * pcFileName = NULL;
-    int16_t iStatus = 0;
-    SlFsFileInfo_t FsFileInfo = { 0 };
-
-    /* Converts a label to its respective filename and handle. */
-    prvLabelToFilenameHandle( pxTemplate->cLabel,
-                              &pcFileName,
-                              &xHandle );
-
-    /* Check if object exists/has been created before returning. */
-    iStatus = sl_FsGetInfo( ( const unsigned char * )pcFileName, 0, &FsFileInfo );
-    if( SL_ERROR_FS_FILE_NOT_EXISTS == iStatus )
-    {
-        xHandle = eInvalidHandle;
-    }
-
-    return xHandle;
-}
-
-/*-----------------------------------------------------------*/
-
-/**
- * @brief Gets the value of an object in storage, by handle.
- *
- * Port-specific file access for cryptographic information.
- *
- * This call dynamically allocates the buffer which object value
- * data is copied into.  PKCS11_PAL_GetObjectValueCleanup()
- * should be called after each use to free the dynamically allocated
- * buffer.
- *
- * @sa PKCS11_PAL_GetObjectValueCleanup
- *
- * @param[in] pcFileName    The name of the file to be read.
- * @param[out] ppucData     Pointer to buffer for file data.
- * @param[out] pulDataSize  Size (in bytes) of data located in file.
- * @param[out] pIsPrivate   Boolean indicating if value is private (CK_TRUE)
- *                          or exportable (CK_FALSE)
- *
- * @return CKR_OK if operation was successful.  CKR_KEY_HANDLE_INVALID if
- * no such object handle was found, CKR_DEVICE_MEMORY if memory for
- * buffer could not be allocated, CKR_FUNCTION_FAILED for device driver
- * error.
- */
-BaseType_t PKCS11_PAL_GetObjectValue( CK_OBJECT_HANDLE xHandle,
-                                      uint8_t ** ppucData,
-                                      uint32_t * pulDataSize,
-                                      CK_BBOOL * xIsPrivate )
-{
-    CK_RV ulReturn = CKR_OK;
-    uint32_t ulDriverReturn = 0;
-    int32_t iReadBytes = 0;
-    int32_t iFile = 0;
-    char * pcFileName = NULL;
-    SlFsFileInfo_t FsFileInfo = { 0 };
-
-    prvHandleToFileName( xHandle, &pcFileName );
-
-    if( xHandle == eAwsDevicePrivateKey )
-    {
-        *pIsPrivate = CK_TRUE;
-    }
-    else
-    {
-        *pIsPrivate = CK_FALSE;
-    }
-
-    if( pcFileName == NULL )
-    {
-        ulReturn = CKR_FUNCTION_FAILED;
-    }
-
-    if( 0 == ulReturn )
-    {
-        /* Check if the file exists and, if so, how big it is. */
-        if( 0 != sl_FsGetInfo( ( const unsigned char * )pcFileName, 0, &FsFileInfo ) )
-        {
-            ulReturn = CKR_FUNCTION_FAILED;
-        }
-    }
-
-    if( 0 == ulReturn )
-    {
-        /* Create a buffer. */
-        *pulDataSize = FsFileInfo.Len;
-        *ppucData = pvPortMalloc( *pulDataSize );
-        if( NULL == *ppucData )
-        {
-            ulReturn = CKR_DEVICE_MEMORY;
-        }
-    }
-
-    if( 0 == ulReturn )
-    {
-        /* Open the file. */
-        iFile = sl_FsOpen( ( const unsigned char * )pcFileName, SL_FS_READ, 0 );
-        if( iFile < 0 )
-        {
-            ulReturn = CKR_FUNCTION_FAILED;
-        }
-    }
-
-    if( 0 == ulReturn )
-    {
-        /* Read the file. */
-        iReadBytes = sl_FsRead( iFile, 0, *ppucData, *pulDataSize );
-        if( iReadBytes != *pulDataSize )
-        {
-            ulReturn = CKR_FUNCTION_FAILED;
-        }
-    }
-
-    if( 0 != iFile )
-    {
-        sl_FsClose( iFile, 0, 0 );
-    }
-
-    return ( BaseType_t )ulReturn;
-}
-
-/*-----------------------------------------------------------*/
-
-/**
- * @brief Cleanup after PKCS11_GetObjectValue().
- *
- * @param[in] pucData       The buffer to free.
- *                          (*ppucData from PKCS11_PAL_GetObjectValue())
- * @param[in] ulDataSize    The length of the buffer to free.
- *                          (*pulDataSize from PKCS11_PAL_GetObjectValue())
- */
-void PKCS11_PAL_GetObjectValueCleanup( uint8_t * pucData,
-                                       uint32_t ulDataSize )
-{
-    /* Unused parameters. */
-    ( void ) ulDataSize;
-
-    if( NULL != pucData )
-    {
-        vPortFree( pucData );
-    }
-}
-
-/*-----------------------------------------------------------*/
-
-#if 0
-/*
- * PKCS#11 module implementation.
- */
-=======
-/*-----------------------------------------------------------*/
->>>>>>> 6032aad1
-
 /* Converts a label to its respective filename and handle. */
 void prvLabelToFilenameHandle( uint8_t * pcLabel,
                                char ** pcFileName,
@@ -869,23 +636,4 @@
     return lStatus;
 }
 
-<<<<<<< HEAD
-/**
- * @brief Not supported by this Cryptoki module.
- */
-CK_DEFINE_FUNCTION( CK_RV, C_DestroyObject )( CK_SESSION_HANDLE xSession,
-                                              CK_OBJECT_HANDLE xObject )
-{   /*lint !e9072 It's OK to have different parameter name. */
-    ( void ) ( xSession );
-    ( void ) ( xObject );
-
-    /*
-     * This implementation uses virtual handles, and the certificate and
-     * private key data are attached to the session, so nothing to do here.
-     */
-    return CKR_OK;
-}
-#endif
-=======
-/*-----------------------------------------------------------*/
->>>>>>> 6032aad1
+/*-----------------------------------------------------------*/